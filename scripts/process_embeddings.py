--- conflicted
+++ resolved
@@ -219,11 +219,7 @@
         completion = client.chat.completions.create(
             model="o3-mini",
             messages=messages,
-<<<<<<< HEAD
             reasoning_effort="medium",
-=======
-            reasoning_effort="medium",  # Using medium reasoning effort
->>>>>>> d2d56e3a361794cd4c85517a021ff7215e99a76e
             max_completion_tokens=1000,
             response_format={"type": "json_object"}
         )
@@ -532,24 +528,9 @@
     return total_chunks
 
 def main():
-<<<<<<< HEAD
     parser = argparse.ArgumentParser()
     parser.add_argument("--reset", action="store_true", help="Delete and recreate the index")
     args = parser.parse_args()
-=======
-    print("\n=== Starting Document Processing ===\n")
-    
-    # Load only jobs data
-    print("Loading job history documents...")
-    with open("data_processing/raw_data/jobs_data.json", "r", encoding="utf-8") as f:
-        jobs_data = json.load(f)
-    
-    # Process only job history documents
-    all_docs = asyncio.run(process_jobs_history(jobs_data))
-    
-    # Upload to single index with force_recreate=True
-    total_chunks = process_and_upload_documents(all_docs, INDEX_NAME)
->>>>>>> d2d56e3a361794cd4c85517a021ff7215e99a76e
 
     logger.info("=== Starting Document Processing ===")
     
